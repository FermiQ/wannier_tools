--- conflicted
+++ resolved
@@ -46,18 +46,9 @@
 0 1 0
 0 0 1
 2        ! numker of k line for 2D case
-<<<<<<< HEAD
 K 0.33 0.33 G 0.0 0.0  ! k path for 2D case
 G 0.0 0.0 M 0.5 0.5
 0.0 -0.1 0.0 0.1  ! define 2d k space plane for arc plots
 -0.1 0.0 0.1 0.0
 0.0 0.0 0.00  1.0  0.0 0.00  ! define 3d k space plane for gap plots
-0.0 0.0 0.00  0.0  0.50 0.00 
-=======
-X 0.5 0.0 G 0.0 0.0  ! k path for 2D case
-G 0.0 0.0 Y 0.5 0.0
-0.0 0.0 0.0 0.5  ! define 2d k space plane for arc plots 
-0.0 0.0 0.5 0.5
-0.0 0.0 0.0  0.0  1.0 0.0  ! define 3d k space plane for gap plots
-0.0 0.0 0.0  0.5  0.0 0.0 
->>>>>>> 0c5c2b5b
+0.0 0.0 0.00  0.0  0.50 0.00 