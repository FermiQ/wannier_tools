

subroutine readNormalHmnR()
   !>> Read in the tight-binding model from wannier90_hr.dat
   !>  The format is defined by the wannier90 software
   ! Constructed by quansheng wu 4/2/2010
   !
   ! Yifei Guan added the sparse hr file parsing June/2018
   ! License: GPL V3

   use para
   !> in: N of wann
   !> out : nth atom

   implicit none

   character*4 :: c_temp

   integer :: i, j, ir, ia, io 
   integer :: i1, i2, i3, i4, i5
   integer :: n, m, ir0
   integer :: add_electric_field
   integer :: nwann, nwann_nsoc

   real(dp) :: static_potential
   real(dp) :: tot, rh, ih
   real(dp) :: pos(Origin_cell%Num_atoms)


   !> add a check for NumOccupied parameter
   if (NumOccupied<=0 .or. NumOccupied>Num_wann) then
      write(stdout, '(a, i6, a)')">>> ERROR: NumOccupied should be in [1, ", Num_wann, " ]"
      write(stdout, '(a)')">>> Usually, it is the number of occupied Wannier bands."
      stop
   endif

   if(cpuid.eq.0)write(stdout,*)' '
   open(12, file=Hrfile, status='OLD')

   if (index(Hrfile, 'HWR')==0) then
      !> for Normal HmnR obtained from Wannier90 or sparse HmnR

      !> skip a comment line
      read(12, *)

      !> number of Wannier orbitals in the hr file
      nwann=0
      read(12, *)nwann
      if (nwann==0) then
         stop "ERROR : num_wann is zero in hr file"
      endif
      nwann_nsoc=nwann
      if (SOC>0) nwann_nsoc= nwann/2

      if ((soc==0 .and. sum(Origin_cell%nprojs)/=nwann .and. .not.Add_Zeeman_Field) .or. &
        (soc>0 .and. sum(Origin_cell%nprojs)/=nwann/2))then
        print *, 'sum(Origin_cell%nprojs), num_wann, num_wann/2'
        print *, sum(Origin_cell%nprojs), nwann, nwann/2
        print *, "ERROR: Maybe the SOC tags in the SYSTEM is wrongly set"
        stop "ERROR: the summation of all projectors times spin degeneracy is not equal to num_wann"
      endif
  
      !> number of lattice vectors taken into account
      read(12, *)Nrpts
      if (.not. allocated(HmnR)) allocate(HmnR(Num_wann,Num_wann,nrpts))
      allocate(irvec(3,nrpts))
      allocate(ndegen(nrpts))
      irvec= 0
      ndegen=1

      !> The degeneracy of each R point, this is caused by the Fourier transform in the Wigner-Seitz cell
      read(12, *)(ndegen(i), i=1, Nrpts)
      ir=0
      do ir=1,Nrpts
         do n=1,nwann
            do m=1,nwann
               read(12,*,end=1001)i1, i2, i3, i4, i5, rh, ih
               irvec(1,ir)=i1
               irvec(2,ir)=i2
               irvec(3,ir)=i3
               HmnR(i4,i5,ir)=dcmplx(rh,ih)
            end do
         enddo
      enddo

      !> extract the fermi energy
      do iR=1,Nrpts
         if (Irvec(1,iR).eq.0.and.Irvec(2,iR).eq.0.and.Irvec(3,iR).eq.0)then
            do i=1, Num_wann
               HmnR(i,i,iR)=HmnR(i,i,iR)-E_fermi
            enddo
         endif
      enddo
      !> WannierTools codes use Hatree atomic units
      if (index(Particle,'phonon')/=0) then
         HmnR= HmnR*eV2Hartree*eV2Hartree ! from eV to Hartree
      else
         HmnR= HmnR*eV2Hartree ! from eV to Hartree
      endif

   else

      !File *.HWR exist, We are using HmnR from WHM
      ! skip 8 lines
      do i=1,8
         read(12,*)
      enddo
      read(12,'(a11,f18.7)')c_temp,E_fermi
      do iR=1,Nrpts
         read(12,'(a3,3i5,a3,i4)')c_temp,irvec(1:3,iR),c_temp,ndegen(iR)
         do i=1, Num_wann*Num_wann
            read(12,*)n,m,rh,ih
            HmnR(n,m,iR)=rh+ zi*ih   ! in Hartree
         enddo
         if (sum(abs(irvec(:, ir)))==0) then
            do i=1, Num_wann
               HmnR(i,i,iR)= HmnR(i,i,iR)-E_fermi  ! in Hartree
            enddo
         endif
      enddo

      if (cpuid==0) then
         open(unit=105, file='wannier90_hr.dat')
         write(105, *)'hr file transformed from HWR'
         write(105, *)Num_wann
         write(105, *)nrpts
         write(105, '(15I5)')(ndegen(i), i=1, nrpts)
         do ir=1, nrpts
            do i=1, Num_wann
               do j=1, Num_wann
                  write(105, '(5I5, 2f16.8)')irvec(:, ir), i, j, HmnR(i, j, ir)
               enddo
            enddo
         enddo
         close(105)
      endif

   endif ! HWR or not

   1001 continue
   close(12)

   !call get_fermilevel
   !check sum rule
   tot= 0d0
   do ir=1, Nrpts
      tot= tot+ 1d0/ndegen(ir)
   enddo

   !> get the Cartesian coordinates for R points
   allocate( crvec(3, nrpts))

   !> get R coordinates
   do iR=1, Nrpts
      crvec(:, iR)= Origin_cell%Rua*irvec(1,iR) + Origin_cell%Rub*irvec(2,iR) + Origin_cell%Ruc*irvec(3,iR)
   enddo

   !> change from "up dn up dn" to "up up dn dn"
   if (index( Package, 'QE')/=0.or.index( Package, 'quantumespresso')/=0 &
         .or.index( Package, 'quantum-espresso')/=0.or.index(Package, 'VASP6')/=0.or.index( Package, 'pwscf')/=0) then
      call reorder_wannierbasis

      if (cpuid==0.and.export_newhr) then
         !> write to new_hr.dat
         outfileindex= outfileindex+ 1
         open(unit=outfileindex, file='wannier90_hr_standard.dat')
         write(outfileindex, '(a,1X,a,1X,a,1X, a, a)')  &
            'HmnR transformed from QE ', time_now, date_now, 'UTC', zone_now
         write(outfileindex, *)Num_wann
         write(outfileindex, *)nrpts
         write(outfileindex, '(15I5)')ndegen
         do ir=1, nrpts
            do j=1, Num_wann
               do i=1, Num_wann
                  write( outfileindex, '(5I5, 2f16.6)') &
                     irvec(:, ir), i, j, HmnR(i, j, ir)/eV2Hartree
               end do
            end do
         end do
         close(outfileindex)
      endif
   endif

   !> get the ir index that the R(ir)=(0, 0, 0)
   ir0=0
   do ir=1, nrpts
      if (irvec(1, ir)==0.and.irvec(2, ir)==0.and.irvec(3, ir)==0) ir0=ir
   enddo

   !> Adding zeeman field
   !> Bx=Bdirection(1)
   !> By=Bdirection(2)
   !> Bz=Bdirection(3)
   !> Hz= Zeeman_energy_in_eV*(Bx*sx+By*sy+Bz*sz)/2d0
   !> sx, sy, sz are Pauli matrices.
   if (Add_Zeeman_Field) then
      if (abs(Zeeman_energy_in_eV)<eps6)then
         Zeeman_energy_in_eV= Bmagnitude*Effective_gfactor*Bohr_magneton/eV2Hartree
         if (cpuid==0)then
            write(stdout, '(1x, a, 3f16.6)')"Zeeman_energy_in_eV: ",  Zeeman_energy_in_eV
         endif
      endif
      call add_zeeman_normal_hr()

      !> After considering the Zeeman field, we already extended the spin space to spin-full.
      SOC = 1

   endif ! Add_Zeeman_Field

   call get_stacking_direction_and_pos(add_electric_field, pos)
 
   if (add_electric_field>0) then
     io=0
      do ia=1, Origin_cell%Num_atoms
         !static_potential= pos(ia)*Origin_cell%cell_parameters(add_electric_field)*Electric_field_in_eVpA
         !if (Inner_symmetrical_Electric_Field) then
         !   static_potential= abs(pos(ia)*Origin_cell%cell_parameters(add_electric_field))*Electric_field_in_eVpA
         !endif
         static_potential= abs(pos(ia)*Origin_cell%cell_parameters(add_electric_field))&
            *Symmetrical_Electric_field_in_eVpA*eV2Hartree/Angstrom2atomic+ &
            (pos(ia)*Origin_cell%cell_parameters(add_electric_field))*&
            Electric_field_in_eVpA*eV2Hartree/Angstrom2atomic

         do i=1, Origin_cell%nprojs(ia)
            io=io+1
            HmnR(io, io, ir0)= HmnR(io, io, ir0)+ static_potential
            if (SOC>0) then
               HmnR(io+Num_wann/2, io+Num_wann/2, ir0)= HmnR(io+Num_wann/2, io+Num_wann/2, ir0)+ static_potential
            endif ! SOC
         enddo ! nproj
      enddo ! ia
   endif  ! add electric field or not

   !> write out Hmn(R=0)
   if (cpuid.eq.0 .and. Num_wann< 200)then
      write(stdout, '(a)')" "
      write(stdout, '(a)')" >> Hopping parameters in the home unit cell"
      write(stdout, '(a)')" >> H00= Hmn(R=0) real part"
      do i=1, Num_wann
         write(stdout, '(50000f7.3)') real(HmnR(i, :, ir0))/eV2Hartree
      enddo
      write(stdout, '(a)')" "
      write(stdout, '(a)')" >> H00= Hmn(R=0) imagary part"
      do i=1, Num_wann
         write(stdout, '(50000f7.3)') aimag(HmnR(i, :, ir0))/eV2Hartree
      enddo
      write(stdout, '(a)')" "
   endif

   call get_hmnr_cell(Cell_defined_by_surface)

   return
end subroutine readNormalHmnR

subroutine read_valley_operator()
   !>> Read in the valley operator from valley_operator.dat
   ! Constructed by quansheng wu 04 Nov. 2023
   ! License: GPL V3

   use para

   implicit none

   character*4 :: c_temp

   integer :: i, j, ir, ia, io 
   integer :: i1, i2, i3, i4, i5
   integer :: n, m, ir0
   integer :: add_electric_field
   integer :: nwann, nwann_nsoc
   logical :: exists

   real(dp) :: static_potential
   real(dp) :: tot, rh, ih
   real(dp) :: pos(Origin_cell%Num_atoms)


   if(cpuid.eq.0)write(stdout,*)' '
   inquire (file ="valley_operator.dat", EXIST = exists)
   if (exists)then
      open(12, file="valley_operator.dat", status='OLD')
   else
      STOP ">> for valley projection , you have to prepare a file valley_operator.dat"
   endif

   !> skip a comment line
   read(12, *)

   !> number of Wannier orbitals in the hr file
   nwann=0
   read(12, *)nwann
   if (nwann==0) then
      stop "ERROR : num_wann is zero in hr file"
   endif
   nwann_nsoc=nwann
   if (SOC>0) nwann_nsoc= nwann/2

   !> number of lattice vectors taken into account
   read(12, *)Nrpts_valley

   !> The degeneracy of each R point, this is caused by the Fourier transform in the Wigner-Seitz cell
   read(12, *)(j, i=1, Nrpts_valley)
   allocate(irvec_valley(3, Nrpts_valley))
   allocate(valley_operator_R(num_wann, num_wann, Nrpts_valley))
   ir=0
   do ir=1,Nrpts_valley
      do n=1,nwann
         do m=1,nwann
            read(12,*,end=1001)i1, i2, i3, i4, i5, rh, ih
            irvec_valley(1,ir)=i1
            irvec_valley(2,ir)=i2
            irvec_valley(3,ir)=i3
            valley_operator_R(i4,i5,ir)=dcmplx(rh,ih)
         end do
      enddo
   enddo

   1001 continue
   close(12)

   if (cpuid.eq.0) write(stdout, *) ">>> finished reading of valley operator"

end subroutine read_valley_operator



subroutine get_hmnr_cell(cell)
   !> Get new hmnr for a new cell with the same size as the previous one
   use para
   implicit none

   type(cell_type) :: cell

   !type(dense_tb_hr) :: cell_hr

   integer :: ir, i, j, iter
   real(dp) :: shift_vec_direct(3)

   !> for newcell
   real(dp) :: apos1d(3),apos2d(3)
   !>count newcell nrpts
   integer :: max_ir
   integer :: nir1,nir2,nir3, ir_cell
   integer :: nrpts_new, nrpts_max
   real(dp) :: new_ia, new_ib, new_ic, max_val

   !> all new irs
   integer, allocatable  :: rpts_array(:, :, :), rpts_map(:, :, :)
   integer, allocatable :: allirs(:, :, :, :)
   integer :: irn1(3),irn2(3)

   max_ir=8
   nrpts_max=(2*max_ir+1)**3
   allocate( rpts_array(-max_ir:max_ir,-max_ir:max_ir,-max_ir:max_ir))
   allocate( rpts_map(-max_ir:max_ir,-max_ir:max_ir,-max_ir:max_ir))

   allocate(allirs(nrpts, num_wann, num_wann, 3))

   call cart_direct_real(shift_to_topsurface_cart, shift_vec_direct, cell%lattice)

   call date_and_time(DATE=date_now,ZONE=zone_now, TIME=time_now)
   !> Get new Hrs
   rpts_array=0
   nrpts_new=0
   rpts_map= 0

   !> get number of R points for the new cell first 
   do ir=1, nrpts
      do i=1, Num_wann
         do j=1, Num_wann
            apos1d= Origin_cell%wannier_centers_direct(:, i)- shift_vec_direct
            apos2d= Origin_cell%wannier_centers_direct(:, j)- shift_vec_direct+irvec(:, ir)
            call latticetransform(apos1d(1),apos1d(2),apos1d(3),new_ia,new_ib,new_ic)
            irn1=floor([new_ia,new_ib,new_ic])

            call latticetransform(apos2d(1),apos2d(2),apos2d(3),new_ia,new_ib,new_ic)
            irn2=floor([new_ia,new_ib,new_ic])

            nir1=irn2(1)-irn1(1)
            nir2=irn2(2)-irn1(2)
            nir3=irn2(3)-irn1(3)
            if (abs(nir1)>max_ir .or. abs(nir2)>max_ir .or. abs(nir3)>max_ir) cycle
            rpts_array(nir1,nir2,nir3)=1
         enddo
      enddo
   enddo

   !> find all irvec
   nrpts_new= sum(rpts_array)
   allocate(irvec_newcell(3, Nrpts_new))
   iter= 0
   do nir3=-max_ir,max_ir
      do nir2=-max_ir,max_ir
         do nir1=-max_ir,max_ir
            if (rpts_array(nir1, nir2, nir3)==1) then
               iter=iter+1
               irvec_newcell(:, iter)=[nir1, nir2, nir3]
               rpts_map(nir1, nir2, nir3)=iter
            endif
         enddo
      enddo
   enddo

   !>> hamiltonian for the new cell
   allocate(HmnR_newcell(Num_wann, Num_wann, Nrpts_new))
   allocate(ndegen_newcell(Nrpts_new))
   HmnR_newcell= 0d0
   ndegen_newcell= 1

   !> get number of R points for the new cell first 
   do ir=1, nrpts
      do j=1, Num_wann
         do i=1, Num_wann
           !ia1=Origin_cell%spinorbital_to_atom_index(i)
           !ia2=Origin_cell%spinorbital_to_atom_index(j)
           !apos1d= Origin_cell%Atom_position_direct(:, ia1)- shift_vec_direct
           !apos2d= Origin_cell%Atom_position_direct(:, ia2)- shift_vec_direct+irvec(:, ir)
            apos1d= Origin_cell%wannier_centers_direct(:, i)- shift_vec_direct
            apos2d= Origin_cell%wannier_centers_direct(:, j)- shift_vec_direct+irvec(:, ir)
            call latticetransform(apos1d(1),apos1d(2),apos1d(3),new_ia,new_ib,new_ic)
            irn1=floor([new_ia,new_ib,new_ic])

            call latticetransform(apos2d(1),apos2d(2),apos2d(3),new_ia,new_ib,new_ic)
            irn2=floor([new_ia,new_ib,new_ic])

            nir1=irn2(1)-irn1(1)
            nir2=irn2(2)-irn1(2)
            nir3=irn2(3)-irn1(3)
            if (abs(nir1)>max_ir .or. abs(nir2)>max_ir .or. abs(nir3)>max_ir) cycle
            ir_cell= rpts_map(nir1, nir2, nir3)
            HmnR_newcell(i,j,ir_cell)=HmnR(i,j,ir)/ndegen(ir)
         enddo
      enddo
   enddo

   !> do cut-off according to the hopping value
   iter= 0 
   do ir=1, nrpts_new
      max_val=maxval(abs(HmnR_newcell(:, :, ir)))/eV2Hartree
      if (max_val<eps4) then
         iter= iter+ 1
      endif
   enddo

   if (cpuid==0.and.export_newhr) then
      !> write to new_hr.dat
      nrpts_new=sum(rpts_array)-iter
      outfileindex= outfileindex+ 1
      open(unit=outfileindex, file='wannier90_hr_newcell.dat')
      write(outfileindex, '(a,1X,a,1X,a,1X, a, a)')  &
         'HmnR for new cell generated at ', time_now, date_now, 'UTC', zone_now
      write(outfileindex, *)Num_wann
      write(outfileindex, *)nrpts_new
      write(outfileindex, '(15I5)')(1 , i=1, nrpts_new)
      do ir=1, nrpts_new
         max_val=maxval(abs(HmnR_newcell(:, :, ir)))/eV2Hartree
        !if (max_val<eps4) cycle
         do j=1, Num_wann
            do i=1, Num_wann
               write( outfileindex, '(5I5, 2f16.6)') &
                  irvec_newcell(:, ir), i, j, HmnR_newcell(i, j, ir)/eV2Hartree
            end do
         end do
      end do
      close(outfileindex)
   endif

   return
end subroutine get_hmnr_cell

!>-----------------------------------------------------------------------
! The sparse hamiltonian is stored as follows
! start with a comment line
! 10  ! splen: number of non-zero Hmn(R) lines
! 20  ! nwan:  number of orbitals (including spin-degeneracy if SOC is included)
! 9   ! nrpts: number of R points
! 1    0    0    1    1    1.0    0.0  ! i1, i2, i3, n, m, rh, ih  Hnm(i1, i2, i3)
! ...  ! in total there are splen lines
!> Here the unit of energy is eV
!>-----------------------------------------------------------------------
subroutine readSparseHmnR
   !> This subroutine not just read the sparse hr file, but also can read
   !> the standard hr file defined in the Wannier90.
   use para
   implicit none
   integer:: i,j,nwann,nwann_nsoc,i1,i2,i3,i4,i5,ir, ia, io
   integer :: q,n,m, ir0 
   real(8) :: r1,r2, pos(Origin_cell%Num_atoms), static_potential

   !> the direction which adding electric field which is also the stacking direction
   integer :: add_electric_field
   real(dp) :: Bx_in_au, By_in_au, Bz_in_au
   complex(dp) :: h_value

   open(12, file=Hrfile)

   !> skip a comment line
   read(12, *)

   !> comparing with the standard hr file, we add another line to show howmany
   !> lines that Hmn(R) is not zero.
   if(Is_Sparse_Hr) then
      read(12,*) splen_input   !> number of non-zeros lines
   end if

   !> number of Wannier orbitals in the hr file
   nwann=0
   read(12, *)nwann
   if (nwann==0) then
      stop "ERROR : num_wann is zero in hr file"
   endif
   nwann_nsoc=nwann
   if (SOC>0) nwann_nsoc= nwann/2

   !> whether we need to add the electric field potential
   add_electric_field=0
   call get_stacking_direction_and_pos(add_electric_field, pos)

   if (add_electric_field>0) then
      !> with Electric_field
      if (Add_Zeeman_Field) then
         if (SOC==0) then
            splen= splen_input*2+ 6*nwann_nsoc
         else
            splen= splen_input+ 6*nwann_nsoc
         endif
      else
         if (SOC==0) then
            splen= splen_input+ nwann_nsoc
         else
            splen= splen_input+ nwann_nsoc*2
         endif
      endif
   else
      !> without electric field
      if (Add_Zeeman_Field) then
         if (SOC==0) then
            splen= splen_input*2+ 4*nwann_nsoc
         else
            splen= splen_input+ 4*nwann_nsoc
         endif
      else
         !> no electrical field and Zeeman field
         splen= splen_input
      endif
   end if

   !> in order to include the Fermi level
   !> for non-orthogonal_Basis, we can't include the fermi level in to H'
   if (.not.Orthogonal_Basis) then
      splen=splen
   else
      splen=splen+nwann
   endif

   allocate(hacoo(splen),hicoo(splen),hjcoo(splen),hirv(3, splen))
   hacoo=(0d0, 0d0)
   hicoo=0
   hjcoo=0
   hirv=0

   !> will reread the above line
   do j=1, splen_input
      read(12,*,end=1001)i1, i2, i3, i4, i5, r1, r2
      hirv (1, j)=i1
      hirv (2, j)=i2
      hirv (3, j)=i3
      hicoo(j)=i4
      hjcoo(j)=i5

      if (trim(adjustl(Package))=="OPENMX") then
         hacoo(j)=dcmplx(r1,r2)
      else
         hacoo(j)=dcmplx(r1,r2)*eV2Hartree
      endif
   enddo
   j=j-1
   1001 continue

   !> Adding zeeman field
   !> Bx=Bdirection(1)
   !> By=Bdirection(2)
   !> Bz=Bdirection(3)
   !> Hz= Zeeman_energy_in_eV*(Bx*sx+By*sy+Bz*sz)/2d0
   !> sx, sy, sz are Pauli matrices.
   if (Add_Zeeman_Field) then
      if (abs(Zeeman_energy_in_eV)<eps6)then
         Zeeman_energy_in_eV= Bmagnitude*Effective_gfactor*Bohr_magneton
         if (cpuid==0)then
            write(stdout, '(1x, a, 3f16.6)')"Zeeman_energy_in_eV: ",  Zeeman_energy_in_eV/eV2Hartree
         endif
      endif

      !> for sparse hr format
      !> extend from spinless to spinfull
      if (SOC_in==0) then
         do i=1, splen_input
            j= i+ splen_input
            hicoo(j)=hicoo(i)+nwann_nsoc
            hjcoo(j)=hjcoo(i)+nwann_nsoc
            hirv (1, j)=hirv (1, i)
            hirv (2, j)=hirv (2, i)
            hirv (3, j)=hirv (3, i)
            hacoo(j)=hacoo(i)
         enddo
      endif

      !> zeeman energy
      if (SOC_in==0) then
         j= splen_input*2
      else
         j= splen_input
      endif

      Bx_in_au= Bx
      By_in_au= By
      Bz_in_au= Bz
      call add_zeeman_sparse_hr(Bx_in_au, By_in_au, Bz_in_au)
      j=j+ nwann_nsoc*4
      !> After adding zeeman term, SOC=1
      SOC = 1
   endif ! Add_Zeeman_Field

   !> Adding electric field
   if (add_electric_field>0) then
      if (Add_Zeeman_Field) then
         !> continue with the j used in the Add_Zeeman_Field
         io=0
         do ia=1, Origin_cell%Num_atoms
            !static_potential= pos(ia)*Origin_cell%cell_parameters(add_electric_field)*Electric_field_in_eVpA
            !if (Inner_symmetrical_Electric_Field) then
            !   static_potential= abs(pos(ia)*Origin_cell%cell_parameters(add_electric_field))*Electric_field_in_eVpA
            !endif
            static_potential= abs(pos(ia)*Origin_cell%cell_parameters(add_electric_field))&
            *Symmetrical_Electric_field_in_eVpA*eV2Hartree/Angstrom2atomic+ &
            (pos(ia)*Origin_cell%cell_parameters(add_electric_field))*&
            Electric_field_in_eVpA*eV2Hartree/Angstrom2atomic
            do i=1, Origin_cell%nprojs(ia)
               io=io+1
               !> spin up
               j=j+1
               hicoo(j)= io
               hjcoo(j)= io
               hirv (1, j)= 0
               hirv (2, j)= 0
               hirv (3, j)= 0
               hacoo(j)= static_potential
               !> spin down
               j=j+1
               hicoo(j)= io + nwann_nsoc
               hjcoo(j)= io + nwann_nsoc
               hirv (1, j)= 0
               hirv (2, j)= 0
               hirv (3, j)= 0
               hacoo(j)= static_potential
            enddo ! nproj
         enddo ! ia
      else
         j=splen_input
         io=0
         do ia=1, Origin_cell%Num_atoms
            !static_potential= pos(ia)*Origin_cell%cell_parameters(add_electric_field)*Electric_field_in_eVpA
            !if (Inner_symmetrical_Electric_Field) then
            !   static_potential= abs(pos(ia)*Origin_cell%cell_parameters(add_electric_field))*Electric_field_in_eVpA
            !endif
            static_potential= abs(pos(ia)*Origin_cell%cell_parameters(add_electric_field))&
            *Symmetrical_Electric_field_in_eVpA*eV2Hartree/Angstrom2atomic+ &
            (pos(ia)*Origin_cell%cell_parameters(add_electric_field))*&
            Electric_field_in_eVpA*eV2Hartree/Angstrom2atomic

            do i=1, Origin_cell%nprojs(ia)
               io=io+1
               j=j+1
               hicoo(j)= io
               hjcoo(j)= io
               hirv (1, j)= 0
               hirv (2, j)= 0
               hirv (3, j)= 0
               hacoo(j)= static_potential
               if (SOC>0) then  ! with SOC
                  j=j+1
                  hicoo(j)= io + nwann_nsoc
                  hjcoo(j)= io + nwann_nsoc
                  hirv (1, j)= 0
                  hirv (2, j)= 0
                  hirv (3, j)= 0
                  hacoo(j)= static_potential
               endif
            enddo ! nproj
         enddo ! ia
      endif ! Add_Zeeman_Field or not
   endif ! add_electric_field

   !> the Fermi level can be added to the Hamiltonian directly only with in the orthogonal basis
   if (Orthogonal_Basis) then
      !> add Fermi level
      do n=1,num_wann
         j=j+1
         hicoo(j)=n
         hjcoo(j)=n
         hirv (1, j)= 0
         hirv (2, j)= 0
         hirv (3, j)= 0
         hacoo(j)= - E_FERMI*eV2Hartree
      enddo
   endif

   !> transform it into dense format only when number of wannier orbitals is less than 100

   outfileindex= outfileindex+ 1
   if (cpuid.eq.0.and. nwann<500) then
!     open (unit=outfileindex, file='hr.dat-dense')
!     write(outfileindex, *) ' ! HmnR file from sparse hr file'
!     write(outfileindex, '(I10, a)') nwann, '  ! Num_wann: number of wannier orbitals'
!     write(outfileindex, '(I10, a)') Nrpts, '  ! NRPTS: number of R points'
!     write(outfileindex, '(10I5)') ndegen(:)
!     do iR=1, NRPTS
!        i1= irvec(1, iR)
!        i2= irvec(2, iR)
!        i3= irvec(3, iR)
!        do n=1, nwann
!           do m=1, nwann
!              h_value=0d0
!              do i=1, splen
!                 if (hicoo(i)==n.and.hjcoo(i)==m.and.hirv(1, i)==i1.and.hirv(2, i)==i2.and.hirv(3, i)==i3)then
!                    h_value= h_value+ hacoo(i)
!                 endif
!              enddo !i
!              write(outfileindex, '(5I5, 2f12.6)')irvec(:, iR), n, m, h_value/eV2Hartree
!           enddo !m
!        enddo !n
!     enddo !iR
!     close(outfileindex)
   endif

   return
end subroutine readSparseHmnR

subroutine readsparse_overlap
   !> This subroutine reads the overlap matrix S between the non-orthogonal basis
   !> 2023 Dec. 4th
   !> by QSWU (wuquansheng@gmail.com)
   use para
   implicit none
   integer:: i,j,nwann,nwann_nsoc,i1,i2,i3,i4,i5,ir,n,m 
   real(dp) :: r1, r2
   logical :: exists

   if(cpuid.eq.0)write(stdout,*)' '
   if(cpuid.eq.0)write(stdout,'(2a)')' >> Now we are reading the overlap files: ', trim(adjustl(Overlapfile))
   inquire(file= Overlapfile, EXIST = exists)
   if (exists)then
      open(13, file= Overlapfile, status='OLD')
   else
      STOP ">> for non-orthogonal basis , you have to prepare a file like overlap.dat"
   endif


   !> skip a comment line
   read(13, *)

   !> comparing with the standard overlap file, we add another line to show howmany
   !> lines that S is not zero.
!  if (Is_Sparse_Hr) then
   read(13,*) splen_overlap_input   !> number of non-zeros lines
!  end if

   !> number of Wannier orbitals in the hr file
   nwann=0
   read(13, *)nwann
   if (nwann==0.or.nwann.ne.Num_wann) then
      print *, 'in readsparse_overlap'
      print *, 'nwann, num_wann', nwann, num_wann
      stop "ERROR : num_wann is zero or num_wann is not consistent with hr.dat"
   endif
   nwann_nsoc=nwann
   if (SOC>0) nwann_nsoc= nwann/2

   !> overlap matrix in sparse format
   allocate(sacoo(splen_overlap_input))
   allocate(sicoo(splen_overlap_input))
   allocate(sjcoo(splen_overlap_input))
   allocate(sirv(3, splen_overlap_input))
   sacoo=(0d0, 0d0)
   sicoo=0
   sjcoo=0
   sirv=0

   !> will reread the above line
   do i=1, splen_overlap_input
      read(13,*,end=1003)i1, i2, i3, i4, i5, r1, r2
      sirv(1, i)= i1
      sirv(2, i)= i2
      sirv(3, i)= i3
      sicoo(i)=i4
      sjcoo(i)=i5
      sacoo(i)=dcmplx(r1,r2)
   enddo
   1003 continue
   close(13)

<<<<<<< HEAD
   if (cpuid.eq.0) write(stdout, '(a, i10)')' >> Number of non-zeros splen_overlap_input', splen_overlap_input
=======
   if (cpuid.eq.0) write(stdout, '(a, i20)')' >> Number of non-zeros splen_overlap_input', splen_overlap_input
>>>>>>> 63729387
   if (cpuid.eq.0) write(stdout, '(a)')' >> Sparse overlap matrix reading finished '

   return
end subroutine readsparse_overlap



subroutine readsparse_valley_operator
   !> This subroutine not just read the sparse valley operator
   !> 2023 Nov. 4
   use para
   implicit none
   integer:: i,j,nwann,nwann_nsoc,i1,i2,i3,i4,i5,ir,n,m 
   real(dp) :: r1, r2
   logical :: exists

   !> the direction which adding electric field which is also the stacking direction
   integer :: add_electric_field
   real(dp) :: Bx_in_au, By_in_au, Bz_in_au
   complex(dp) :: h_value

   if(cpuid.eq.0)write(stdout,*)' '
   inquire (file ="valley_operator.dat", EXIST = exists)
   if (exists)then
      open(13, file="valley_operator.dat", status='OLD')
   else
      STOP ">> for valley projection , you have to prepare a file valley_operator.dat"
   endif


   !> skip a comment line
   read(13, *)

   !> comparing with the standard hr file, we add another line to show howmany
   !> lines that Hmn(R) is not zero.
   if(Is_Sparse_Hr) then
      read(13,*) splen_valley_input   !> number of non-zeros lines
   end if

   !> number of Wannier orbitals in the hr file
   nwann=0
   read(13, *)nwann
   if (nwann==0.or.nwann.ne.Num_wann) then
      print *, 'nwann, num_wann', nwann, num_wann
      stop "ERROR : num_wann is zero or num_wann is not consistent with hr.dat"
   endif
   nwann_nsoc=nwann
   if (SOC>0) nwann_nsoc= nwann/2

   !> number of lattice vectors taken into account
   read(13, *)Nrpts_valley
   allocate(irvec_valley(3, Nrpts_valley))

   !> The degeneracy of each R point
   read(13, *)(j, i=1, nrpts)
   ir=0

   allocate(valley_operator_acoo(splen_valley_input))
   allocate(valley_operator_icoo(splen_valley_input))
   allocate(valley_operator_jcoo(splen_valley_input))
   allocate(valley_operator_irv(splen_valley_input))
   valley_operator_acoo=(0d0, 0d0)
   valley_operator_icoo=0
   valley_operator_jcoo=0
   valley_operator_irv=0

   j=0
   ir=1
   irvec_valley=-9999
   read(13,*,end=1002)i1, i2, i3, i4, i5, r1, r2
   irvec_valley(1,ir)=i1
   irvec_valley(2,ir)=i2
   irvec_valley(3,ir)=i3
   !> will reread the above line
   backspace(13)
   do i=1,Nrpts_valley
      do n=1,nwann
         do m=1,nwann
            read(13,*,end=1002)i1, i2, i3, i4, i5, r1, r2
            if (sum(abs(irvec_valley(:,ir)-[i1,i2,i3]))/=0) ir=ir+1
            j=j+1
            valley_operator_icoo(j)=i4
            valley_operator_jcoo(j)=i5
            valley_operator_irv (j)=ir
            valley_operator_acoo(j)=dcmplx(r1,r2)
            irvec_valley(1, ir)= i1
            irvec_valley(2, ir)= i2
            irvec_valley(3, ir)= i3
         end do
      enddo
   enddo
1002 continue
   close(13)
   !> correct nrpts
   Nrpts_valley=ir

   if (cpuid.eq.0) write(stdout, '(a, i6)')' >> Nrpts_valley is ', Nrpts_valley
   if (cpuid.eq.0) write(stdout, '(a, 2i10)')' >> splen_valley_input', splen_valley_input, j
   if (cpuid.eq.0) write(stdout, '(a)')' >> Valley operator reading finished '

   return
end subroutine readsparse_valley_operator


!> return the maximum distance between two neighbour elements of array x
!> dx_max= mod(dx_max, 1)
!> x is in [0, 1)
subroutine get_max_nn_distance(n, x, dx_max)
   use para, only: dp
   implicit none

   !> dimension of arr
   integer, intent(in) :: n

   !> an array
   real(dp), intent(in) :: x(n)
   real(dp) :: x1(n)

   real(dp), intent(out) :: dx_max

   integer :: i
   real(dp) :: dx

   dx_max=0d0
   do i=1, n-1
      dx= x1(i+1)-x1(i)
      if (dx>dx_max) dx_max= dx
   enddo
   dx= 1d0+x(1)-x(n)
   if (dx>dx_max) dx_max= dx

   return
end subroutine get_max_nn_distance


!> output: add_electric_field is the direction which the E field is adding on.
!> if add_electric_field=0, we don't add E field.
!> pos are the direct coordinate of atoms along the direction where the Electric_field applied.
subroutine get_stacking_direction_and_pos(add_electric_field, pos)
   use para
   implicit none

   integer, intent(inout) :: add_electric_field
   real(dp), intent(out) :: pos(Origin_cell%Num_atoms)
   real(dp), allocatable :: pos_selected_for_center(:, :)

   integer :: i, ia, NumberofSelectedAtoms_center, iter, ia_g, ig
   real(dp) :: dxmax(3), center

   !> sum over all selected atoms
   NumberofSelectedAtoms_center= sum(NumberofSelectedAtoms(:))
   allocate(pos_selected_for_center(3, NumberofSelectedAtoms_center))
   pos_selected_for_center= 0d0

   iter= 0
   do ig=1,  NumberofSelectedAtoms_groups
      do ia_g= 1, NumberofSelectedAtoms(ig)
         iter=iter+1
         ia= Selected_Atoms(ig)%iarray(ia_g)
         pos_selected_for_center(:, iter)= Origin_cell%Atom_position_direct(:, ia)
      enddo
   enddo
   if (cpuid.eq.0)then
      write(stdout, '(a, 3f12.6)') ">>: Center position for zero electrical potential for adding electrical field", &
         sum(pos_selected_for_center(:, :), dim=2)/NumberofSelectedAtoms_center
   endif

   !> Adding electric field
   !> The electric field is only applied on the 2D system.
   !> First we determine whether we have an vacuum and which direction
   !> Here we only support adding electric field along the unit lattice vectors.
   add_electric_field=0
   pos=0d0
   if (abs(Symmetrical_Electric_field_in_eVpA)>eps6.or.abs(Electric_field_in_eVpA)>eps6) then
      do i=1, 3
         pos= Origin_cell%Atom_position_direct(i, :)
         !> shift all the values into [0, 1)
         do ia=1, Origin_cell%Num_atoms
            pos(ia)=mod(pos(ia), 1d0)
         enddo

         call sortheap(Origin_cell%Num_atoms, pos)
         call get_max_nn_distance(Origin_cell%Num_atoms, pos, dxmax(i))
         dxmax(i)= dxmax(i)*Origin_cell%cell_parameters(i)
         if (dxmax(i)>9d0) then
            add_electric_field=i
         endif
      enddo
   endif ! add electric field or not

   if (add_electric_field==0.and.cpuid==0) then
      write(stdout, '(a)') " "
      write(stdout, '(a)') "  Note: This is not a 2D system or E=0, so we can't add electric field."
      write(stdout, '(a)') " "
   endif

   !> shift all the positions together and centered at zero along the electric field
   if (add_electric_field>0) then
      pos=Origin_cell%Atom_position_direct(add_electric_field, :)
      pos= mod(pos, 1d0)-0.5d0
      pos_selected_for_center= mod(pos_selected_for_center, 1d0)-0.5d0
      if (sum(center_atom_for_electric_field)>0) then
         center= (Origin_cell%Atom_position_direct(add_electric_field, center_atom_for_electric_field(1)) &
                + Origin_cell%Atom_position_direct(add_electric_field, center_atom_for_electric_field(2)))/2d0
         center= mod(center, 1d0)-0.5d0
      else
        !center= (maxval(pos)+minval(pos))/2d0
         center= sum(pos_selected_for_center(add_electric_field, :))/NumberofSelectedAtoms_center
      endif
      pos=pos-center
   endif  ! add electric field or not

   return
end subroutine get_stacking_direction_and_pos


subroutine add_zeeman_sparse_hr(Bx_in_au, By_in_au, Bz_in_au)
   !> add Zeeman energy on the sparse hmnr based on the magnetic field strength
   !> magnetic_field_in_au is in au
   !> Here the coordinate system is the same as user-specified in the LATTICE card.
   use para
   implicit none

   real(dp), intent(in) :: Bx_in_au, By_in_au, Bz_in_au

   integer :: nwann_nsoc, i, j, ir0, ir
   real(dp) :: Zeeman_energy_in_hartree_factor

   nwann_nsoc= Num_wann/2

   if (.not.Add_Zeeman_Field) return
   if (cpuid==0) write(stdout, *)'>> We are adding Zeeman term on sparse Hamiltonian'

   ir0=0
   do ir=1, Nrpts
      if (irvec(1,ir)==0.and.irvec(2,ir)==0.and.irvec(3,ir)==0) then
         ir0= ir
         exit
      endif
   enddo
   if (ir0==0) stop 'something wrong with irvec in subroutine add_zeeman_sparse_hr'

   Zeeman_energy_in_hartree_factor= Effective_gfactor*Bohr_magneton
   !> zeeman energy
   if (SOC_in==0) then
      j= splen_input*2
   else
      j= splen_input
   endif

   do i=1, nwann_nsoc
      j= j+ 1
      hicoo(j)= i
      hjcoo(j)= i
      hirv (1, j)= 0
      hirv (2, j)= 0
      hirv (3, j)= 0
      hacoo(j)= Zeeman_energy_in_hartree_factor/2d0*Bz_in_au
   enddo
   do i=1, nwann_nsoc
      j= j+ 1
      hicoo(j)= i+ nwann_nsoc
      hjcoo(j)= i+ nwann_nsoc
      hirv (1, j)= 0
      hirv (2, j)= 0
      hirv (3, j)= 0
      hacoo(j)= -Zeeman_energy_in_hartree_factor/2d0*Bz_in_au
   enddo
   do i=1, nwann_nsoc
      j= j+ 1
      hicoo(j)= i
      hjcoo(j)= i+ nwann_nsoc
      hirv (1, j)= 0
      hirv (2, j)= 0
      hirv (3, j)= 0
      hacoo(j)=  Zeeman_energy_in_hartree_factor/2d0*(By_in_au*zi+ Bx_in_au)
   enddo
   do i=1, nwann_nsoc
      j= j+ 1
      hicoo(j)= i+ nwann_nsoc
      hjcoo(j)= i
      hirv (1, j)= 0
      hirv (2, j)= 0
      hirv (3, j)= 0
      hacoo(j)=  Zeeman_energy_in_hartree_factor/2d0*(-By_in_au*zi+ Bx_in_au)
   enddo
   if (j>splen) stop "ERROR happend in setting zeeman energy in readhmnr.f90"

   return

end subroutine add_zeeman_sparse_hr

subroutine reorder_wannierbasis
   !> change from "up dn up dn" to "up up dn dn"
   use para
   implicit none

   integer :: i, j, ir, nwann
   integer, allocatable :: orderi(:)
   complex(dp), allocatable :: hmn_temp(:, :)

   if (SOC==0) return

   allocate(hmn_temp(num_wann,num_wann))

   allocate(orderi(num_wann))
   hmn_temp=0d0
   orderi=1

   nwann=num_wann/2
   do i=1, nwann
      orderi(i)= 2*i-1
      orderi(i+nwann)= 2*i  
   enddo

   do ir=1, Nrpts
      do i=1, num_wann
         do j=1, num_wann
            hmn_temp(i, j)= HmnR(orderi(i), orderi(j), ir)
         enddo
      enddo
      HmnR(:, :, ir)= hmn_temp
   enddo

   return
end subroutine reorder_wannierbasis





 subroutine add_zeeman_normal_hr()
   !> add Zeeman energy on the sparse hmnr based on Zeeman_energy_in_eV and the magnetic field direction
   !> Bx=Bdirection(1)
   !> By=Bdirection(2)
   !> Bz=Bdirection(3)
   !> magnetic_field_in_tesla is in Tesla
   !> Here the coordinate system is the same as user-specified in the LATTICE card.
   !> H_zeeman
   use para
   implicit none

   real(dp) :: Bdirection_x, Bdirection_y, Bdirection_z

   integer :: nwann_nsoc, n, m, ir0, ir
   real(dp) :: Zeeman_energy_in_au

   if (.not.Add_Zeeman_Field) return

   nwann_nsoc= Num_wann/2

   ir0=0
   do ir=1, Nrpts
      if (irvec(1,ir)==0.and.irvec(2,ir)==0.and.irvec(3,ir)==0) then
         ir0= ir
      endif
   enddo
   if (ir0==0) stop 'something wrong with irvec in subroutine add_zeeman_sparse_hr'

   if (abs(Zeeman_energy_in_eV)<eps9)then
      !> in atomic unit
      Zeeman_energy_in_au= Effective_gfactor*Bohr_magneton*Bmagnitude
   else
      Zeeman_energy_in_au= Zeeman_energy_in_eV*eV2Hartree
   endif

   if (SOC==0) then
      !> We need to extend the spin up to the spin down part
      do n=1, nwann_nsoc
         HmnR(n, n, ir0)            = HmnR(n, n, ir0)+ Zeeman_energy_in_au/2d0*Bdirection(3)
         HmnR(n+nwann_nsoc, n+nwann_nsoc, ir0)= HmnR(n, n, ir0)- Zeeman_energy_in_au/2d0*Bdirection(3)
         HmnR(n      , n+nwann_nsoc, ir0)= Zeeman_energy_in_au/2d0*Bdirection(1) &
                                         - zi*Zeeman_energy_in_au/2d0*Bdirection(2)
         HmnR(n+nwann_nsoc, n      , ir0)= Zeeman_energy_in_au/2d0*Bdirection(1) &
                                         + zi*Zeeman_energy_in_au/2d0*Bdirection(2)
      enddo
 
      do ir=1, Nrpts
         do m=1, nwann_nsoc
            do n=1, nwann_nsoc
               HmnR(n+nwann_nsoc, m+nwann_nsoc, ir)= HmnR(n, m, ir)
            enddo ! m
         enddo ! n
      enddo ! ir
   else
      do n=1, nwann_nsoc
         HmnR(n, n, ir0)            = HmnR(n, n, ir0)+ Zeeman_energy_in_au/2d0*Bdirection(3)
         HmnR(n+nwann_nsoc, n+nwann_nsoc, ir0)= HmnR(n, n, ir0)- Zeeman_energy_in_au/2d0*Bdirection(3)
         HmnR(n      , n+nwann_nsoc, ir0)= Zeeman_energy_in_au/2d0*Bdirection(1) &
                                         - zi*Zeeman_energy_in_au/2d0*Bdirection(2)
         HmnR(n+nwann_nsoc, n      , ir0)= Zeeman_energy_in_au/2d0*Bdirection(1) &
                                         + zi*Zeeman_energy_in_au/2d0*Bdirection(2)
      enddo
   endif ! SOC

   return

 end subroutine add_zeeman_normal_hr<|MERGE_RESOLUTION|>--- conflicted
+++ resolved
@@ -799,11 +799,7 @@
    1003 continue
    close(13)
 
-<<<<<<< HEAD
-   if (cpuid.eq.0) write(stdout, '(a, i10)')' >> Number of non-zeros splen_overlap_input', splen_overlap_input
-=======
    if (cpuid.eq.0) write(stdout, '(a, i20)')' >> Number of non-zeros splen_overlap_input', splen_overlap_input
->>>>>>> 63729387
    if (cpuid.eq.0) write(stdout, '(a)')' >> Sparse overlap matrix reading finished '
 
    return
